--- conflicted
+++ resolved
@@ -862,12 +862,8 @@
             if k != "varchar" and k != "char":
                 self.assertEqual(t(), _parse_datatype_string(k))
         self.assertEqual(IntegerType(), _parse_datatype_string("int"))
-<<<<<<< HEAD
-        self.assertEqual(StringType(), _parse_datatype_string("string COLLATE UCS_BASIC"))
+        self.assertEqual(StringType(), _parse_datatype_string("string COLLATE UTF8_BINARY"))
         self.assertEqual(StringType(-1), _parse_datatype_string("string COLLATE INDETERMINATE_COLLATION"))
-=======
-        self.assertEqual(StringType(), _parse_datatype_string("string COLLATE UTF8_BINARY"))
->>>>>>> e778ce68
         self.assertEqual(StringType(0), _parse_datatype_string("string"))
         self.assertEqual(StringType(0), _parse_datatype_string("string COLLATE UTF8_BINARY"))
         self.assertEqual(StringType(0), _parse_datatype_string("string COLLATE   UTF8_BINARY"))
