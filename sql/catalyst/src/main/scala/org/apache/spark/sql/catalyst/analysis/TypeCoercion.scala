/*
 * Licensed to the Apache Software Foundation (ASF) under one or more
 * contributor license agreements.  See the NOTICE file distributed with
 * this work for additional information regarding copyright ownership.
 * The ASF licenses this file to You under the Apache License, Version 2.0
 * (the "License"); you may not use this file except in compliance with
 * the License.  You may obtain a copy of the License at
 *
 *    http://www.apache.org/licenses/LICENSE-2.0
 *
 * Unless required by applicable law or agreed to in writing, software
 * distributed under the License is distributed on an "AS IS" BASIS,
 * WITHOUT WARRANTIES OR CONDITIONS OF ANY KIND, either express or implied.
 * See the License for the specific language governing permissions and
 * limitations under the License.
 */

package org.apache.spark.sql.catalyst.analysis

import javax.annotation.Nullable

import scala.annotation.tailrec
import scala.collection.mutable

import org.apache.spark.internal.Logging
import org.apache.spark.sql.catalyst.analysis.CollationTypeCasts.{castStringType, getOutputCollation, hasStringType}
import org.apache.spark.sql.catalyst.expressions._
import org.apache.spark.sql.catalyst.expressions.aggregate._
import org.apache.spark.sql.catalyst.plans.logical._
import org.apache.spark.sql.catalyst.rules.Rule
import org.apache.spark.sql.catalyst.trees.AlwaysProcess
import org.apache.spark.sql.catalyst.types.DataTypeUtils
import org.apache.spark.sql.errors.QueryCompilationErrors
import org.apache.spark.sql.internal.SQLConf
import org.apache.spark.sql.types._
import org.apache.spark.sql.types.UpCastRule.numericPrecedence

abstract class TypeCoercionBase {
  /**
   * A collection of [[Rule]] that can be used to coerce differing types that participate in
   * operations into compatible ones.
   */
  def typeCoercionRules: List[Rule[LogicalPlan]]

  /**
   * Find the tightest common type of two types that might be used in a binary expression.
   * This handles all numeric types except fixed-precision decimals interacting with each other or
   * with primitive types, because in that case the precision and scale of the result depends on
   * the operation. Those rules are implemented in [[DecimalPrecision]].
   */
  val findTightestCommonType: (DataType, DataType) => Option[DataType]

  /**
   * Looking for a widened data type of two given data types with some acceptable loss of precision.
   * E.g. there is no common type for double and decimal because double's range
   * is larger than decimal, and yet decimal is more precise than double, but in
   * union we would cast the decimal into double.
   */
  def findWiderTypeForTwo(t1: DataType, t2: DataType): Option[DataType]

  /**
   * Looking for a widened data type of a given sequence of data types with some acceptable loss
   * of precision.
   * E.g. there is no common type for double and decimal because double's range
   * is larger than decimal, and yet decimal is more precise than double, but in
   * union we would cast the decimal into double.
   */
  def findWiderCommonType(types: Seq[DataType]): Option[DataType]

  /**
   * Given an expected data type, try to cast the expression and return the cast expression.
   *
   * If the expression already fits the input type, we simply return the expression itself.
   * If the expression has an incompatible type that cannot be implicitly cast, return None.
   */
  def implicitCast(e: Expression, expectedType: AbstractDataType): Option[Expression]

  /**
   * Whether casting `from` as `to` is valid.
   */
  def canCast(from: DataType, to: DataType): Boolean

  protected def findTypeForComplex(
      t1: DataType,
      t2: DataType,
      findTypeFunc: (DataType, DataType) => Option[DataType]): Option[DataType] = (t1, t2) match {
    case (ArrayType(et1, containsNull1), ArrayType(et2, containsNull2)) =>
      findTypeFunc(et1, et2).map { et =>
        ArrayType(et, containsNull1 || containsNull2 ||
          Cast.forceNullable(et1, et) || Cast.forceNullable(et2, et))
      }
    case (MapType(kt1, vt1, valueContainsNull1), MapType(kt2, vt2, valueContainsNull2)) =>
      findTypeFunc(kt1, kt2)
        .filter { kt => !Cast.forceNullable(kt1, kt) && !Cast.forceNullable(kt2, kt) }
        .flatMap { kt =>
          findTypeFunc(vt1, vt2).map { vt =>
            MapType(kt, vt, valueContainsNull1 || valueContainsNull2 ||
              Cast.forceNullable(vt1, vt) || Cast.forceNullable(vt2, vt))
          }
      }
    case (StructType(fields1), StructType(fields2)) if fields1.length == fields2.length =>
      val resolver = SQLConf.get.resolver
      fields1.zip(fields2).foldLeft(Option(new StructType())) {
        case (Some(struct), (field1, field2)) if resolver(field1.name, field2.name) =>
          findTypeFunc(field1.dataType, field2.dataType).map { dt =>
            struct.add(field1.name, dt, field1.nullable || field2.nullable ||
              Cast.forceNullable(field1.dataType, dt) || Cast.forceNullable(field2.dataType, dt))
          }
        case _ => None
      }
    case _ => None
  }

  /**
   * Finds a wider type when one or both types are decimals. If the wider decimal type exceeds
   * system limitation, this rule will truncate the decimal type. If a decimal and other fractional
   * types are compared, returns a double type.
   */
  protected def findWiderTypeForDecimal(dt1: DataType, dt2: DataType): Option[DataType] = {
    (dt1, dt2) match {
      case (t1: DecimalType, t2: DecimalType) =>
        Some(DecimalPrecision.widerDecimalType(t1, t2))
      case (t: IntegralType, d: DecimalType) =>
        Some(DecimalPrecision.widerDecimalType(DecimalType.forType(t), d))
      case (d: DecimalType, t: IntegralType) =>
        Some(DecimalPrecision.widerDecimalType(DecimalType.forType(t), d))
      case (_: FractionalType, _: DecimalType) | (_: DecimalType, _: FractionalType) =>
        Some(DoubleType)
      case _ => None
    }
  }

  /**
   * Similar to [[findWiderTypeForTwo]] that can handle decimal types, but can't promote to
   * string. If the wider decimal type exceeds system limitation, this rule will truncate
   * the decimal type before return it.
   */
  private[catalyst] def findWiderTypeWithoutStringPromotionForTwo(
      t1: DataType,
      t2: DataType): Option[DataType] = {
    findTightestCommonType(t1, t2)
      .orElse(findWiderTypeForDecimal(t1, t2))
      .orElse(findTypeForComplex(t1, t2, findWiderTypeWithoutStringPromotionForTwo))
  }

  def findWiderTypeWithoutStringPromotion(types: Seq[DataType]): Option[DataType] = {
    types.foldLeft[Option[DataType]](Some(NullType))((r, c) => r match {
      case Some(d) => findWiderTypeWithoutStringPromotionForTwo(d, c)
      case None => None
    })
  }

  /**
   * Check whether the given types are equal ignoring nullable, containsNull and valueContainsNull.
   */
  def haveSameType(types: Seq[DataType]): Boolean = {
    if (types.size <= 1) {
      true
    } else {
      val head = types.head
      types.tail.forall(e => DataTypeUtils.sameType(e, head))
    }
  }

  protected def castIfNotSameType(expr: Expression, dt: DataType): Expression = {
    if (!DataTypeUtils.sameType(expr.dataType, dt)) {
      Cast(expr, dt)
    } else {
      expr
    }
  }

  protected def findWiderDateTimeType(d1: DatetimeType, d2: DatetimeType): DatetimeType =
    (d1, d2) match {
      case (_: TimestampType, _: DateType) | (_: DateType, _: TimestampType) =>
        TimestampType

      case (_: TimestampType, _: TimestampNTZType) | (_: TimestampNTZType, _: TimestampType) =>
        TimestampType

      case (_: TimestampNTZType, _: DateType) | (_: DateType, _: TimestampNTZType) =>
        TimestampNTZType
    }

  /**
   * Type coercion rule that combines multiple type coercion rules and applies them in a single tree
   * traversal.
   */
  class CombinedTypeCoercionRule(rules: Seq[TypeCoercionRule]) extends TypeCoercionRule {
    override def transform: PartialFunction[Expression, Expression] = {
      val transforms = rules.map(_.transform)
      Function.unlift { e: Expression =>
        val result = transforms.foldLeft(e) {
          case (current, transform) => transform.applyOrElse(current, identity[Expression])
        }
        if (result ne e) {
          Some(result)
        } else {
          None
        }
      }
    }
  }

  /**
   * Widens the data types of the [[Unpivot]] values.
   */
  object UnpivotCoercion extends Rule[LogicalPlan] {
    override def apply(plan: LogicalPlan): LogicalPlan = plan resolveOperators {
      case up: Unpivot if up.canBeCoercioned && !up.valuesTypeCoercioned =>
        // get wider data type of inner values at same idx
        val valueDataTypes = up.values.get.head.zipWithIndex.map {
          case (_, idx) => findWiderTypeWithoutStringPromotion(up.values.get.map(_ (idx).dataType))
        }

        // cast inner values to type according to their idx
        val values = up.values.get.map(values =>
          values.zipWithIndex.map {
            case (value, idx) => (value, valueDataTypes(idx))
          } map {
            case (value, Some(valueType)) if value.dataType != valueType =>
              Alias(Cast(value, valueType), value.name)()
            case (value, _) => value
          }
        )

        up.copy(values = Some(values))
    }
  }

  /**
   * Widens the data types of the children of Union/Except/Intersect.
   * 1. When ANSI mode is off:
   *   Loosely based on rules from "Hadoop: The Definitive Guide" 2nd edition, by Tom White
   *
   *   The implicit conversion rules can be summarized as follows:
   *     - Any integral numeric type can be implicitly converted to a wider type.
   *     - All the integral numeric types, FLOAT, and (perhaps surprisingly) STRING can be
   *       implicitly converted to DOUBLE.
   *     - TINYINT, SMALLINT, and INT can all be converted to FLOAT.
   *     - BOOLEAN types cannot be converted to any other type.
   *     - Any integral numeric type can be implicitly converted to decimal type.
   *     - two different decimal types will be converted into a wider decimal type for both of them.
   *     - decimal type will be converted into double if there float or double together with it.
   *
   *   All types when UNION-ed with strings will be promoted to
   *   strings. Other string conversions are handled by PromoteStrings.
   *
   *   Widening types might result in loss of precision in the following cases:
   *   - IntegerType to FloatType
   *   - LongType to FloatType
   *   - LongType to DoubleType
   *   - DecimalType to Double
   *
   * 2. When ANSI mode is on:
   *   The implicit conversion is determined by the closest common data type from the precedent
   *   lists from left and right child. See the comments of Object `AnsiTypeCoercion` for details.
   */
  object WidenSetOperationTypes extends Rule[LogicalPlan] {

    override def apply(plan: LogicalPlan): LogicalPlan = {
      plan resolveOperatorsUpWithNewOutput {
        case s @ Except(left, right, isAll) if s.childrenResolved &&
          left.output.length == right.output.length && !s.resolved =>
          val newChildren: Seq[LogicalPlan] = buildNewChildrenWithWiderTypes(left :: right :: Nil)
          if (newChildren.isEmpty) {
            s -> Nil
          } else {
            assert(newChildren.length == 2)
            val attrMapping = left.output.zip(newChildren.head.output)
            Except(newChildren.head, newChildren.last, isAll) -> attrMapping
          }

        case s @ Intersect(left, right, isAll) if s.childrenResolved &&
          left.output.length == right.output.length && !s.resolved =>
          val newChildren: Seq[LogicalPlan] = buildNewChildrenWithWiderTypes(left :: right :: Nil)
          if (newChildren.isEmpty) {
            s -> Nil
          } else {
            assert(newChildren.length == 2)
            val attrMapping = left.output.zip(newChildren.head.output)
            Intersect(newChildren.head, newChildren.last, isAll) -> attrMapping
          }

        case s: Union if s.childrenResolved && !s.byName &&
          s.children.forall(_.output.length == s.children.head.output.length) && !s.resolved =>
          val newChildren: Seq[LogicalPlan] = buildNewChildrenWithWiderTypes(s.children)
          if (newChildren.isEmpty) {
            s -> Nil
          } else {
            val attrMapping = s.children.head.output.zip(newChildren.head.output)
            s.copy(children = newChildren) -> attrMapping
          }
      }
    }

    /** Build new children with the widest types for each attribute among all the children */
    private def buildNewChildrenWithWiderTypes(children: Seq[LogicalPlan]): Seq[LogicalPlan] = {
      require(children.forall(_.output.length == children.head.output.length))

      // Get a sequence of data types, each of which is the widest type of this specific attribute
      // in all the children
      val targetTypes: Seq[Option[DataType]] =
        getWidestTypes(children, attrIndex = 0, mutable.Queue[Option[DataType]]())

      if (targetTypes.exists(_.isDefined)) {
        // Add an extra Project if the targetTypes are different from the original types.
        children.map(widenTypes(_, targetTypes))
      } else {
        Nil
      }
    }

    /** Get the widest type for each attribute in all the children */
    @tailrec private def getWidestTypes(
        children: Seq[LogicalPlan],
        attrIndex: Int,
        castedTypes: mutable.Queue[Option[DataType]]): Seq[Option[DataType]] = {
      // Return the result after the widen data types have been found for all the children
      if (attrIndex >= children.head.output.length) return castedTypes.toSeq

      // For the attrIndex-th attribute, find the widest type
      val widenTypeOpt = findWiderCommonType(children.map(_.output(attrIndex).dataType))
      castedTypes.enqueue(widenTypeOpt)
      getWidestTypes(children, attrIndex + 1, castedTypes)
    }

    /** Given a plan, add an extra project on top to widen some columns' data types. */
    private def widenTypes(plan: LogicalPlan, targetTypes: Seq[Option[DataType]]): LogicalPlan = {
      var changed = false
      val casted = plan.output.zip(targetTypes).map {
        case (e, Some(dt)) if e.dataType != dt =>
          changed = true
          Alias(Cast(e, dt, Some(conf.sessionLocalTimeZone)), e.name)()
        case (e, _) => e
      }
      if (changed) {
        Project(casted, plan)
      } else {
        plan
      }
    }
  }

  /**
   * Handles type coercion for both IN expression with subquery and IN
   * expressions without subquery.
   * 1. In the first case, find the common type by comparing the left hand side (LHS)
   *    expression types against corresponding right hand side (RHS) expression derived
   *    from the subquery expression's plan output. Inject appropriate casts in the
   *    LHS and RHS side of IN expression.
   *
   * 2. In the second case, convert the value and in list expressions to the
   *    common operator type by looking at all the argument types and finding
   *    the closest one that all the arguments can be cast to. When no common
   *    operator type is found the original expression will be returned and an
   *    Analysis Exception will be raised at the type checking phase.
   */
  object InConversion extends TypeCoercionRule {
    override val transform: PartialFunction[Expression, Expression] = {
      // Skip nodes who's children have not been resolved yet.
      case e if !e.childrenResolved => e

      // Handle type casting required between value expression and subquery output
      // in IN subquery.
      case i @ InSubquery(lhs, l: ListQuery)
          if !i.resolved && lhs.length == l.plan.output.length =>
        // LHS is the value expressions of IN subquery.
        // RHS is the subquery output.
        val rhs = l.plan.output

        val commonTypes = lhs.zip(rhs).flatMap { case (l, r) =>
          findWiderTypeForTwo(l.dataType, r.dataType)
        }

        // The number of columns/expressions must match between LHS and RHS of an
        // IN subquery expression.
        if (commonTypes.length == lhs.length) {
          val castedRhs = rhs.zip(commonTypes).map {
            case (e, dt) if e.dataType != dt => Alias(Cast(e, dt), e.name)()
            case (e, _) => e
          }
          val newLhs = lhs.zip(commonTypes).map {
            case (e, dt) if e.dataType != dt => Cast(e, dt)
            case (e, _) => e
          }

          InSubquery(newLhs, l.withNewPlan(Project(castedRhs, l.plan)))
        } else {
          i
        }

      case i @ In(a, b) if b.exists(_.dataType != a.dataType) =>
        findWiderCommonType(i.children.map(_.dataType)) match {
          case Some(finalDataType) => i.withNewChildren(i.children.map(Cast(_, finalDataType)))
          case None => i
        }
    }
  }

  /**
   * This ensure that the types for various functions are as expected.
   */
  object FunctionArgumentConversion extends TypeCoercionRule {

    override val transform: PartialFunction[Expression, Expression] = {
      // Skip nodes who's children have not been resolved yet.
      case e if !e.childrenResolved => e

      case a @ CreateArray(children, _) if !haveSameType(children.map(_.dataType)) =>
        val types = children.map(_.dataType)
        findWiderCommonType(types) match {
          case Some(finalDataType) => a.copy(children.map(castIfNotSameType(_, finalDataType)))
          case None => a
        }

      case c @ Concat(children) if children.forall(c => ArrayType.acceptsType(c.dataType)) &&
        !haveSameType(c.inputTypesForMerging) =>
        val types = children.map(_.dataType)
        findWiderCommonType(types) match {
          case Some(finalDataType) => Concat(children.map(castIfNotSameType(_, finalDataType)))
          case None => c
        }

      case aj @ ArrayJoin(arr, d, nr) if !ArrayType(StringType).acceptsType(arr.dataType) &&
        ArrayType.acceptsType(arr.dataType) =>
        val containsNull = arr.dataType.asInstanceOf[ArrayType].containsNull
        implicitCast(arr, ArrayType(StringType, containsNull)) match {
          case Some(castedArr) => ArrayJoin(castedArr, d, nr)
          case None => aj
        }

      case s @ Sequence(_, _, _, timeZoneId)
          if !haveSameType(s.coercibleChildren.map(_.dataType)) =>
        val types = s.coercibleChildren.map(_.dataType)
        findWiderCommonType(types) match {
          case Some(widerDataType) => s.castChildrenTo(widerDataType)
          case None => s
        }

      case m @ MapConcat(children) if children.forall(c => MapType.acceptsType(c.dataType)) &&
          !haveSameType(m.inputTypesForMerging) =>
        val types = children.map(_.dataType)
        findWiderCommonType(types) match {
          case Some(finalDataType) => MapConcat(children.map(castIfNotSameType(_, finalDataType)))
          case None => m
        }

      case m @ CreateMap(children, _) if m.keys.length == m.values.length &&
          (!haveSameType(m.keys.map(_.dataType)) || !haveSameType(m.values.map(_.dataType))) =>
        val keyTypes = m.keys.map(_.dataType)
        val newKeys = findWiderCommonType(keyTypes) match {
          case Some(finalDataType) => m.keys.map(castIfNotSameType(_, finalDataType))
          case None => m.keys
        }

        val valueTypes = m.values.map(_.dataType)
        val newValues = findWiderCommonType(valueTypes) match {
          case Some(finalDataType) => m.values.map(castIfNotSameType(_, finalDataType))
          case None => m.values
        }

        m.copy(newKeys.zip(newValues).flatMap { case (k, v) => Seq(k, v) })

      // Hive lets you do aggregation of timestamps... for some reason
      case Sum(e @ TimestampTypeExpression(), _) => Sum(Cast(e, DoubleType))
      case Average(e @ TimestampTypeExpression(), _) => Average(Cast(e, DoubleType))

      // Coalesce should return the first non-null value, which could be any column
      // from the list. So we need to make sure the return type is deterministic and
      // compatible with every child column.
      case c @ Coalesce(es) if !haveSameType(c.inputTypesForMerging) =>
        val types = es.map(_.dataType)
        findWiderCommonType(types) match {
          case Some(finalDataType) =>
            Coalesce(es.map(castIfNotSameType(_, finalDataType)))
          case None =>
            c
        }

      // When finding wider type for `Greatest` and `Least`, we should handle decimal types even if
      // we need to truncate, but we should not promote one side to string if the other side is
      // string.g
      case g @ Greatest(children) if !haveSameType(g.inputTypesForMerging) =>
        val types = children.map(_.dataType)
        findWiderTypeWithoutStringPromotion(types) match {
          case Some(finalDataType) => Greatest(children.map(castIfNotSameType(_, finalDataType)))
          case None => g
        }

      case l @ Least(children) if !haveSameType(l.inputTypesForMerging) =>
        val types = children.map(_.dataType)
        findWiderTypeWithoutStringPromotion(types) match {
          case Some(finalDataType) => Least(children.map(castIfNotSameType(_, finalDataType)))
          case None => l
        }

      case NaNvl(l, r) if l.dataType == DoubleType && r.dataType == FloatType =>
        NaNvl(l, Cast(r, DoubleType))
      case NaNvl(l, r) if l.dataType == FloatType && r.dataType == DoubleType =>
        NaNvl(Cast(l, DoubleType), r)
      case NaNvl(l, r) if r.dataType == NullType => NaNvl(l, Cast(r, l.dataType))
    }
  }

  /**
   * Hive only performs integral division with the DIV operator. The arguments to / are always
   * converted to fractional types.
   */
  object Division extends TypeCoercionRule {
    override val transform: PartialFunction[Expression, Expression] = {
      // Skip nodes who has not been resolved yet,
      // as this is an extra rule which should be applied at last.
      case e if !e.childrenResolved => e

      // Decimal and Double remain the same
      case d: Divide if d.dataType == DoubleType => d
      case d: Divide if d.dataType.isInstanceOf[DecimalType] => d
      case d @ Divide(left, right, _) if isNumericOrNull(left) && isNumericOrNull(right) =>
        d.copy(left = Cast(left, DoubleType), right = Cast(right, DoubleType))
    }

    private def isNumericOrNull(ex: Expression): Boolean = {
      // We need to handle null types in case a query contains null literals.
      ex.dataType.isInstanceOf[NumericType] || ex.dataType == NullType
    }
  }

  /**
   * The DIV operator always returns long-type value.
   * This rule cast the integral inputs to long type, to avoid overflow during calculation.
   */
  object IntegralDivision extends TypeCoercionRule {
    override val transform: PartialFunction[Expression, Expression] = {
      case e if !e.childrenResolved => e
      case d @ IntegralDivide(left, right, _) =>
        d.copy(left = mayCastToLong(left), right = mayCastToLong(right))
    }

    private def mayCastToLong(expr: Expression): Expression = expr.dataType match {
      case _: ByteType | _: ShortType | _: IntegerType => Cast(expr, LongType)
      case _ => expr
    }
  }

  /**
   * Coerces the type of different branches of a CASE WHEN statement to a common type.
   */
  object CaseWhenCoercion extends TypeCoercionRule {
    override val transform: PartialFunction[Expression, Expression] = {
      case c: CaseWhen if c.childrenResolved && !haveSameType(c.inputTypesForMerging) =>
        val maybeCommonType = findWiderCommonType(c.inputTypesForMerging)
        maybeCommonType.map { commonType =>
          val newBranches = c.branches.map { case (condition, value) =>
            (condition, castIfNotSameType(value, commonType))
          }
          val newElseValue = c.elseValue.map(castIfNotSameType(_, commonType))
          CaseWhen(newBranches, newElseValue)
        }.getOrElse(c)
    }
  }

  /**
   * Coerces the type of different branches of If statement to a common type.
   */
  object IfCoercion extends TypeCoercionRule {
    override val transform: PartialFunction[Expression, Expression] = {
      case e if !e.childrenResolved => e
      // Find tightest common type for If, if the true value and false value have different types.
      case i @ If(pred, left, right) if !haveSameType(i.inputTypesForMerging) =>
        findWiderTypeForTwo(left.dataType, right.dataType).map { widestType =>
          val newLeft = castIfNotSameType(left, widestType)
          val newRight = castIfNotSameType(right, widestType)
          If(pred, newLeft, newRight)
        }.getOrElse(i)  // If there is no applicable conversion, leave expression unchanged.
      case If(Literal(null, NullType), left, right) =>
        If(Literal.create(null, BooleanType), left, right)
      case If(pred, left, right) if pred.dataType == NullType =>
        If(Cast(pred, BooleanType), left, right)
    }
  }

  /**
   * Coerces NullTypes in the Stack expression to the column types of the corresponding positions.
   */
  object StackCoercion extends TypeCoercionRule {
    override val transform: PartialFunction[Expression, Expression] = {
      case s @ Stack(children) if s.childrenResolved && s.hasFoldableNumRows =>
        Stack(children.zipWithIndex.map {
          // The first child is the number of rows for stack.
          case (e, 0) => e
          case (Literal(null, NullType), index: Int) =>
            Literal.create(null, s.findDataType(index))
          case (e, _) => e
        })
    }
  }

  /**
   * Coerces the types of [[Concat]] children to expected ones.
   *
   * If `spark.sql.function.concatBinaryAsString` is false and all children types are binary,
   * the expected types are binary. Otherwise, the expected ones are strings.
   */
  object ConcatCoercion extends TypeCoercionRule {

    override val transform: PartialFunction[Expression, Expression] = {
      // Skip nodes if unresolved or empty children
      case c @ Concat(children) if !c.childrenResolved || children.isEmpty => c
      case c @ Concat(children) if conf.concatBinaryAsString ||
        !children.map(_.dataType).forall(_ == BinaryType) =>
        val collationId = getOutputCollation(c.children, failOnIndeterminate = false)
        val newChildren = c.children.map { e =>
          implicitCast(e, StringType(collationId)).getOrElse(e)
        }

        c.copy(children = newChildren)
    }
  }

  /**
   * Coerces key types of two different [[MapType]] arguments of the [[MapZipWith]] expression
   * to a common type.
   */
  object MapZipWithCoercion extends TypeCoercionRule {
    override val transform: PartialFunction[Expression, Expression] = {
      // Lambda function isn't resolved when the rule is executed.
      case m @ MapZipWith(left, right, function) if m.arguments.forall(a => a.resolved &&
          MapType.acceptsType(a.dataType)) &&
        !DataTypeUtils.sameType(m.leftKeyType, m.rightKeyType) =>
        findWiderTypeForTwo(m.leftKeyType, m.rightKeyType) match {
          case Some(finalKeyType) if !Cast.forceNullable(m.leftKeyType, finalKeyType) &&
              !Cast.forceNullable(m.rightKeyType, finalKeyType) =>
            val newLeft = castIfNotSameType(
              left,
              MapType(finalKeyType, m.leftValueType, m.leftValueContainsNull))
            val newRight = castIfNotSameType(
              right,
              MapType(finalKeyType, m.rightValueType, m.rightValueContainsNull))
            MapZipWith(newLeft, newRight, function)
          case _ => m
        }
    }
  }

  /**
   * Coerces the types of [[Elt]] children to expected ones.
   *
   * If `spark.sql.function.eltOutputAsString` is false and all children types are binary,
   * the expected types are binary. Otherwise, the expected ones are strings.
   */
  object EltCoercion extends TypeCoercionRule {

    override val transform: PartialFunction[Expression, Expression] = {
      // Skip nodes if unresolved or not enough children
      case c @ Elt(children, _) if !c.childrenResolved || children.size < 2 => c
      case c @ Elt(children, _) =>
        val index = children.head
        val newIndex = implicitCast(index, IntegerType).getOrElse(index)
        val newInputs = if (conf.eltOutputAsString ||
          !children.tail.map(_.dataType).forall(_ == BinaryType)) {
          val collationId = getOutputCollation(children, failOnIndeterminate = false)
          children.tail.map { e =>
            implicitCast(e, StringType(collationId)).getOrElse(e)
          }
        } else {
          children.tail
        }
        c.copy(children = newIndex +: newInputs)
    }
  }

  /**
   * Casts types according to the expected input types for [[Expression]]s.
   */
  object ImplicitTypeCasts extends TypeCoercionRule {

    private def canHandleTypeCoercion(leftType: DataType, rightType: DataType): Boolean = {
      (leftType, rightType) match {
        case (_: DecimalType, NullType) => true
        case (NullType, _: DecimalType) => true
        case _ =>
          // If DecimalType operands are involved except for the two cases above,
          // DecimalPrecision will handle it.
          !leftType.isInstanceOf[DecimalType] && !rightType.isInstanceOf[DecimalType] &&
            leftType != rightType
      }
    }

    override val transform: PartialFunction[Expression, Expression] = {
      // Skip nodes who's children have not been resolved yet.
      case e if !e.childrenResolved => e

      case b @ BinaryOperator(left, right)
          if canHandleTypeCoercion(left.dataType, right.dataType) =>
        findTightestCommonType(left.dataType, right.dataType).map { commonType =>
          if (b.inputType.acceptsType(commonType)) {
            // If the expression accepts the tightest common type, cast to that.
            val newLeft = if (left.dataType == commonType) left else Cast(left, commonType)
            val newRight = if (right.dataType == commonType) right else Cast(right, commonType)
            b.withNewChildren(Seq(newLeft, newRight))
          } else {
            // Otherwise, don't do anything with the expression.
            b
          }
        }.getOrElse(b)  // If there is no applicable conversion, leave expression unchanged.

      case e: ImplicitCastInputTypes if e.inputTypes.nonEmpty =>
        val childrenBeforeCollations: Seq[Expression] = e.children.zip(e.inputTypes).map {
          // If we cannot do the implicit cast, just use the original input.
          case (in, expected) => implicitCast(in, expected).getOrElse(in)
        }
        val collationId = getOutputCollation(childrenBeforeCollations)
        val children: Seq[Expression] = childrenBeforeCollations.map {
          case in if hasStringType(in.dataType) =>
            castStringType(in, collationId).getOrElse(in)
          case in => in
        }
        e.withNewChildren(children)

      case e: ExpectsInputTypes if e.inputTypes.nonEmpty =>
        // Convert NullType into some specific target type for ExpectsInputTypes that don't do
        // general implicit casting.
        val childrenBeforeCollations: Seq[Expression] =
          e.children.zip(e.inputTypes).map { case (in, expected) =>
          if (in.dataType == NullType && !expected.acceptsType(NullType)) {
            Literal.create(null, expected.defaultConcreteType)
          } else {
            in
          }
        }
        val collationId = getOutputCollation(childrenBeforeCollations)
        val children: Seq[Expression] = childrenBeforeCollations.map {
          case in if hasStringType(in.dataType) =>
            castStringType(in, collationId).getOrElse(in)
          case in => in
        }
        e.withNewChildren(children)

      case udf: ScalaUDF if udf.inputTypes.nonEmpty =>
        val childrenBeforeCollations = udf.children.zip(udf.inputTypes).map { case (in, expected) =>
          // Currently Scala UDF will only expect `AnyDataType` at top level, so this trick works.
          // In the future we should create types like `AbstractArrayType`, so that Scala UDF can
          // accept inputs of array type of arbitrary element type.
          if (expected == AnyDataType) {
            in
          } else {
            implicitCast(
              in,
              udfInputToCastType(in.dataType, expected.asInstanceOf[DataType])
            ).getOrElse(in)
          }
        }
        val collationId = getOutputCollation(childrenBeforeCollations)
        val children: Seq[Expression] = childrenBeforeCollations.map {
          case in if hasStringType(in.dataType) =>
            castStringType(in, collationId).getOrElse(in)
          case in => in
        }
        udf.copy(children = children)
    }

    private def udfInputToCastType(input: DataType, expectedType: DataType): DataType = {
      (input, expectedType) match {
        // SPARK-26308: avoid casting to an arbitrary precision and scale for decimals. Please note
        // that precision and scale cannot be inferred properly for a ScalaUDF because, when it is
        // created, it is not bound to any column. So here the precision and scale of the input
        // column is used.
        case (in: DecimalType, _: DecimalType) => in
        case (ArrayType(dtIn, _), ArrayType(dtExp, nullableExp)) =>
          ArrayType(udfInputToCastType(dtIn, dtExp), nullableExp)
        case (MapType(keyDtIn, valueDtIn, _), MapType(keyDtExp, valueDtExp, nullableExp)) =>
          MapType(udfInputToCastType(keyDtIn, keyDtExp),
            udfInputToCastType(valueDtIn, valueDtExp),
            nullableExp)
        case (StructType(fieldsIn), StructType(fieldsExp)) =>
          val fieldTypes =
            fieldsIn.map(_.dataType).zip(fieldsExp.map(_.dataType)).map { case (dtIn, dtExp) =>
              udfInputToCastType(dtIn, dtExp)
            }
          StructType(fieldsExp.zip(fieldTypes).map { case (field, newDt) =>
            field.copy(dataType = newDt)
          })
        case (_, other) => other
      }
    }
  }

  /**
   * Cast WindowFrame boundaries to the type they operate upon.
   */
  object WindowFrameCoercion extends TypeCoercionRule {
    override val transform: PartialFunction[Expression, Expression] = {
      case s @ WindowSpecDefinition(_, Seq(order), SpecifiedWindowFrame(RangeFrame, lower, upper))
          if order.resolved =>
        s.copy(frameSpecification = SpecifiedWindowFrame(
          RangeFrame,
          createBoundaryCast(lower, order.dataType),
          createBoundaryCast(upper, order.dataType)))
    }

    private def createBoundaryCast(boundary: Expression, dt: DataType): Expression = {
      (boundary, dt) match {
        case (e: SpecialFrameBoundary, _) => e
        case (e, _: DateType) => e
        case (e, _: TimestampType) => e
        case (e: Expression, t) if e.dataType != t && canCast(e.dataType, t) =>
          Cast(e, t)
        case _ => boundary
      }
    }
  }

  /**
   * A special rule to support string literal as the second argument of date_add/date_sub functions,
   * to keep backward compatibility as a temporary workaround.
   * TODO(SPARK-28589): implement ANSI type type coercion and handle string literals.
   */
  object StringLiteralCoercion extends TypeCoercionRule {
    override val transform: PartialFunction[Expression, Expression] = {
      // Skip nodes who's children have not been resolved yet.
      case e if !e.childrenResolved => e
      case DateAdd(l, r) if r.dataType.isInstanceOf[StringType] && r.foldable =>
        val days = try {
          Cast(r, IntegerType, ansiEnabled = true).eval().asInstanceOf[Int]
        } catch {
          case e: NumberFormatException =>
            throw QueryCompilationErrors.secondArgumentOfFunctionIsNotIntegerError("date_add", e)
        }
        DateAdd(l, Literal(days))
      case DateSub(l, r) if r.dataType.isInstanceOf[StringType] && r.foldable =>
        val days = try {
          Cast(r, IntegerType, ansiEnabled = true).eval().asInstanceOf[Int]
        } catch {
          case e: NumberFormatException =>
            throw QueryCompilationErrors.secondArgumentOfFunctionIsNotIntegerError("date_sub", e)
        }
        DateSub(l, Literal(days))
    }
  }
}

/**
 * A collection of [[Rule]] that can be used to coerce differing types that participate in
 * operations into compatible ones.
 *
 * Notes about type widening / tightest common types: Broadly, there are two cases when we need
 * to widen data types (e.g. union, binary comparison). In case 1, we are looking for a common
 * data type for two or more data types, and in this case no loss of precision is allowed. Examples
 * include type inference in JSON (e.g. what's the column's data type if one row is an integer
 * while the other row is a long?). In case 2, we are looking for a widened data type with
 * some acceptable loss of precision (e.g. there is no common type for double and decimal because
 * double's range is larger than decimal, and yet decimal is more precise than double, but in
 * union we would cast the decimal into double).
 */
object TypeCoercion extends TypeCoercionBase {

  override def typeCoercionRules: List[Rule[LogicalPlan]] =
    UnpivotCoercion ::
    WidenSetOperationTypes ::
    new CombinedTypeCoercionRule(
      CollationTypeCasts ::
      InConversion ::
      PromoteStrings ::
      DecimalPrecision ::
      BooleanEquality ::
      FunctionArgumentConversion ::
      ConcatCoercion ::
      MapZipWithCoercion ::
      EltCoercion ::
      CaseWhenCoercion ::
      IfCoercion ::
      StackCoercion ::
      Division ::
      IntegralDivision ::
      ImplicitTypeCasts ::
      DateTimeOperations ::
      WindowFrameCoercion ::
      StringLiteralCoercion :: Nil) :: Nil

  override def canCast(from: DataType, to: DataType): Boolean = Cast.canCast(from, to)

  override val findTightestCommonType: (DataType, DataType) => Option[DataType] = {
      case (t1, t2) if t1 == t2 => Some(t1)
      case (NullType, t1) => Some(t1)
      case (t1, NullType) => Some(t1)

      case (t1: IntegralType, t2: DecimalType) if t2.isWiderThan(t1) =>
        Some(t2)
      case (t1: DecimalType, t2: IntegralType) if t1.isWiderThan(t2) =>
        Some(t1)

      // Promote numeric types to the highest of the two
      case (t1: NumericType, t2: NumericType)
          if !t1.isInstanceOf[DecimalType] && !t2.isInstanceOf[DecimalType] =>
        val index = numericPrecedence.lastIndexWhere(t => t == t1 || t == t2)
        Some(numericPrecedence(index))

      case (d1: DatetimeType, d2: DatetimeType) => Some(findWiderDateTimeType(d1, d2))

      case (t1: DayTimeIntervalType, t2: DayTimeIntervalType) =>
        Some(DayTimeIntervalType(t1.startField.min(t2.startField), t1.endField.max(t2.endField)))
      case (t1: YearMonthIntervalType, t2: YearMonthIntervalType) =>
        Some(YearMonthIntervalType(t1.startField.min(t2.startField), t1.endField.max(t2.endField)))

      case (t1, t2) => findTypeForComplex(t1, t2, findTightestCommonType)
  }

  /** Promotes all the way to StringType. */
  private def stringPromotion(dt1: DataType, dt2: DataType): Option[DataType] = (dt1, dt2) match {
    case (st: StringType, t2: AtomicType) if t2 != BinaryType && t2 != BooleanType => Some(st)
    case (t1: AtomicType, st: StringType) if t1 != BinaryType && t1 != BooleanType => Some(st)
    case _ => None
  }

  // Return whether a string literal can be promoted as the give data type in a binary comparison.
  private def canPromoteAsInBinaryComparison(dt: DataType) = dt match {
    // If a binary comparison contains interval type and string type, we can't decide which
    // interval type the string should be promoted as. There are many possible interval
    // types, such as year interval, month interval, day interval, hour interval, etc.
    case _: YearMonthIntervalType | _: DayTimeIntervalType => false
    // There is no need to add `Cast` for comparison between strings.
    case _: StringType => false
    case _: AtomicType => true
    case _ => false
  }

  /**
   * This function determines the target type of a comparison operator when one operand
   * is a String and the other is not. It also handles when one op is a Date and the
   * other is a Timestamp by making the target type to be String.
   */
  def findCommonTypeForBinaryComparison(
      dt1: DataType, dt2: DataType, conf: SQLConf): Option[DataType] = (dt1, dt2) match {
    case (st: StringType, DateType)
      => if (conf.castDatetimeToString) Some(st) else Some(DateType)
    case (DateType, st: StringType)
      => if (conf.castDatetimeToString) Some(st) else Some(DateType)
    case (st: StringType, TimestampType)
      => if (conf.castDatetimeToString) Some(st) else Some(TimestampType)
    case (TimestampType, st: StringType)
      => if (conf.castDatetimeToString) Some(st) else Some(TimestampType)
    case (st: StringType, NullType) => Some(st)
    case (NullType, st: StringType) => Some(st)

    // Cast to TimestampType when we compare DateType with TimestampType
    // i.e. TimeStamp('2017-03-01 00:00:00') eq Date('2017-03-01') = true
    case (TimestampType, DateType) => Some(TimestampType)
    case (DateType, TimestampType) => Some(TimestampType)

    // There is no proper decimal type we can pick,
    // using double type is the best we can do.
    // See SPARK-22469 for details.
    case (DecimalType.Fixed(_, s), _: StringType) if s > 0 => Some(DoubleType)
    case (_: StringType, DecimalType.Fixed(_, s)) if s > 0 => Some(DoubleType)

    case (l: StringType, r: AtomicType) if canPromoteAsInBinaryComparison(r) => Some(r)
    case (l: AtomicType, r: StringType) if canPromoteAsInBinaryComparison(l) => Some(l)
    case (l, r) => None
  }

  override def findWiderTypeForTwo(t1: DataType, t2: DataType): Option[DataType] = {
    findTightestCommonType(t1, t2)
      .orElse(findWiderTypeForDecimal(t1, t2))
      .orElse(stringPromotion(t1, t2))
      .orElse(findTypeForComplex(t1, t2, findWiderTypeForTwo))
  }

  override def findWiderCommonType(types: Seq[DataType]): Option[DataType] = {
    // findWiderTypeForTwo doesn't satisfy the associative law, i.e. (a op b) op c may not equal
    // to a op (b op c). This is only a problem for StringType or nested StringType in ArrayType.
    // Excluding these types, findWiderTypeForTwo satisfies the associative law. For instance,
    // (TimestampType, IntegerType, StringType) should have StringType as the wider common type.
    val (stringTypes, nonStringTypes) = types.partition(hasStringType(_))
    (stringTypes.distinct ++ nonStringTypes).foldLeft[Option[DataType]](Some(NullType))((r, c) =>
      r match {
        case Some(d) => findWiderTypeForTwo(d, c)
        case _ => None
      })
  }

  override def implicitCast(e: Expression, expectedType: AbstractDataType): Option[Expression] = {
    implicitCast(e.dataType, expectedType).map { dt =>
      if (dt == e.dataType) e else Cast(e, dt)
    }
  }

  private def implicitCast(inType: DataType, expectedType: AbstractDataType): Option[DataType] = {
    // Note that ret is nullable to avoid typing a lot of Some(...) in this local scope.
    // We wrap immediately an Option after this.
    @Nullable val ret: DataType = (inType, expectedType) match {
      // If the expected type is already a parent of the input type, no need to cast.
      case _ if expectedType.acceptsType(inType) => inType

      // Cast null type (usually from null literals) into target types
      case (NullType, target) => target.defaultConcreteType

      // If the function accepts any numeric type and the input is a string, we follow the hive
      // convention and cast that input into a double
      case (_: StringType, NumericType) => NumericType.defaultConcreteType

      // Implicit cast among numeric types. When we reach here, input type is not acceptable.

      // If input is a numeric type but not decimal, and we expect a decimal type,
      // cast the input to decimal.
      case (d: NumericType, DecimalType) => DecimalType.forType(d)
      // For any other numeric types, implicitly cast to each other, e.g. long -> int, int -> long
      case (_: NumericType, target: NumericType) => target

      // Implicit cast between date time types
      case (_: DatetimeType, d: DatetimeType) => d
      case (_: DatetimeType, AnyTimestampType) => AnyTimestampType.defaultConcreteType

      // Implicit cast from/to string
      case (_: StringType, DecimalType) => DecimalType.SYSTEM_DEFAULT
      case (_: StringType, target: NumericType) => target
      case (_: StringType, datetime: DatetimeType) => datetime
      case (_: StringType, AnyTimestampType) => AnyTimestampType.defaultConcreteType
      case (_: StringType, BinaryType) => BinaryType
      // Cast any atomic type to string.
<<<<<<< HEAD
      case (any: AtomicType, st: StringType) if !any.isInstanceOf[StringType] => st
=======
      case (any: AtomicType, StringType) if !any.isInstanceOf[StringType] => StringType
      case (any: AtomicType, st: StringTypeCollated)
        if !any.isInstanceOf[StringType] => st.defaultConcreteType
>>>>>>> 3a1609af

      // When we reach here, input type is not acceptable for any types in this type collection,
      // try to find the first one we can implicitly cast.
      case (_, TypeCollection(types)) =>
        types.flatMap(implicitCast(inType, _)).headOption.orNull

      // Implicit cast between array types.
      //
      // Compare the nullabilities of the from type and the to type, check whether the cast of
      // the nullability is resolvable by the following rules:
      // 1. If the nullability of the to type is true, the cast is always allowed;
      // 2. If the nullability of the to type is false, and the nullability of the from type is
      // true, the cast is never allowed;
      // 3. If the nullabilities of both the from type and the to type are false, the cast is
      // allowed only when Cast.forceNullable(fromType, toType) is false.
      case (ArrayType(fromType, fn), ArrayType(toType: DataType, true)) =>
        implicitCast(fromType, toType).map(ArrayType(_, true)).orNull

      case (ArrayType(fromType, true), ArrayType(toType: DataType, false)) => null

      case (ArrayType(fromType, false), ArrayType(toType: DataType, false))
          if !Cast.forceNullable(fromType, toType) =>
        implicitCast(fromType, toType).map(ArrayType(_, false)).orNull

      // Implicit cast between Map types.
      // Follows the same semantics of implicit casting between two array types.
      // Refer to documentation above. Make sure that both key and values
      // can not be null after the implicit cast operation by calling forceNullable
      // method.
      case (MapType(fromKeyType, fromValueType, fn), MapType(toKeyType, toValueType, tn))
          if !Cast.forceNullable(fromKeyType, toKeyType) && Cast.resolvableNullability(fn, tn) =>
        if (Cast.forceNullable(fromValueType, toValueType) && !tn) {
          null
        } else {
          val newKeyType = implicitCast(fromKeyType, toKeyType).orNull
          val newValueType = implicitCast(fromValueType, toValueType).orNull
          if (newKeyType != null && newValueType != null) {
            MapType(newKeyType, newValueType, tn)
          } else {
            null
          }
        }

      case _ => null
    }
    Option(ret)
  }

  /**
   * The method finds a common type for data types that differ only in nullable flags, including
   * `nullable`, `containsNull` of [[ArrayType]] and `valueContainsNull` of [[MapType]].
   * If the input types are different besides nullable flags, None is returned.
   */
  def findCommonTypeDifferentOnlyInNullFlags(t1: DataType, t2: DataType): Option[DataType] = {
    if (t1 == t2) {
      Some(t1)
    } else {
      findTypeForComplex(t1, t2, findCommonTypeDifferentOnlyInNullFlags)
    }
  }

  def findCommonTypeDifferentOnlyInNullFlags(types: Seq[DataType]): Option[DataType] = {
    if (types.isEmpty) {
      None
    } else {
      types.tail.foldLeft[Option[DataType]](Some(types.head)) {
        case (Some(t1), t2) => findCommonTypeDifferentOnlyInNullFlags(t1, t2)
        case _ => None
      }
    }
  }

  /**
   * Whether the data type contains StringType.
   */
  @tailrec
  def hasStringType(dt: DataType): Boolean = dt match {
    case _: StringType => true
    case ArrayType(et, _) => hasStringType(et)
    // Add StructType if we support string promotion for struct fields in the future.
    case _ => false
  }

  /**
   * Promotes strings that appear in arithmetic expressions.
   */
  object PromoteStrings extends TypeCoercionRule {
    private def castExpr(expr: Expression, targetType: DataType): Expression = {
      (expr.dataType, targetType) match {
        case (NullType, dt) => Literal.create(null, targetType)
        case (l, dt) if (l != dt) => Cast(expr, targetType)
        case _ => expr
      }
    }

    private def isIntervalType(dt: DataType): Boolean = dt match {
      case _: CalendarIntervalType | _: AnsiIntervalType => true
      case _ => false
    }

    override def transform: PartialFunction[Expression, Expression] = {
      // Skip nodes who's children have not been resolved yet.
      case e if !e.childrenResolved => e

      case a @ BinaryArithmetic(left @ StringTypeExpression(), right)
        if !isIntervalType(right.dataType) =>
        a.makeCopy(Array(Cast(left, DoubleType), right))
      case a @ BinaryArithmetic(left, right @ StringTypeExpression())
        if !isIntervalType(left.dataType) =>
        a.makeCopy(Array(left, Cast(right, DoubleType)))

      // For equality between string and timestamp we cast the string to a timestamp
      // so that things like rounding of subsecond precision does not affect the comparison.
      case p @ Equality(left @ StringTypeExpression(), right @ TimestampTypeExpression()) =>
        p.makeCopy(Array(Cast(left, TimestampType), right))
      case p @ Equality(left @ TimestampTypeExpression(), right @ StringTypeExpression()) =>
        p.makeCopy(Array(left, Cast(right, TimestampType)))

      case p @ BinaryComparison(left, right)
          if findCommonTypeForBinaryComparison(left.dataType, right.dataType, conf).isDefined =>
        val commonType = findCommonTypeForBinaryComparison(left.dataType, right.dataType, conf).get
        p.makeCopy(Array(castExpr(left, commonType), castExpr(right, commonType)))
    }
  }

  /**
   * Changes numeric values to booleans so that expressions like true = 1 can be evaluated.
   */
  object BooleanEquality extends TypeCoercionRule {
    private val trueValues = Seq(1.toByte, 1.toShort, 1, 1L, Decimal.ONE)
    private val falseValues = Seq(0.toByte, 0.toShort, 0, 0L, Decimal.ZERO)

    override def transform: PartialFunction[Expression, Expression] = {
      // Skip nodes who's children have not been resolved yet.
      case e if !e.childrenResolved => e

      // Hive treats (true = 1) as true and (false = 0) as true,
      // all other cases are considered as false.

      // We may simplify the expression if one side is literal numeric values
      // TODO: Maybe these rules should go into the optimizer.
      case EqualTo(bool @ BooleanTypeExpression(), Literal(value, _: NumericType))
        if trueValues.contains(value) => bool
      case EqualTo(bool @ BooleanTypeExpression(), Literal(value, _: NumericType))
        if falseValues.contains(value) => Not(bool)
      case EqualTo(Literal(value, _: NumericType), bool @ BooleanTypeExpression())
        if trueValues.contains(value) => bool
      case EqualTo(Literal(value, _: NumericType), bool @ BooleanTypeExpression())
        if falseValues.contains(value) => Not(bool)
      case EqualNullSafe(bool @ BooleanTypeExpression(), Literal(value, _: NumericType))
        if trueValues.contains(value) => And(IsNotNull(bool), bool)
      case EqualNullSafe(bool @ BooleanTypeExpression(), Literal(value, _: NumericType))
        if falseValues.contains(value) => And(IsNotNull(bool), Not(bool))
      case EqualNullSafe(Literal(value, _: NumericType), bool @ BooleanTypeExpression())
        if trueValues.contains(value) => And(IsNotNull(bool), bool)
      case EqualNullSafe(Literal(value, _: NumericType), bool @ BooleanTypeExpression())
        if falseValues.contains(value) => And(IsNotNull(bool), Not(bool))

      case EqualTo(left @ BooleanTypeExpression(), right @ NumericTypeExpression()) =>
        EqualTo(Cast(left, right.dataType), right)
      case EqualTo(left @ NumericTypeExpression(), right @ BooleanTypeExpression()) =>
        EqualTo(left, Cast(right, left.dataType))
      case EqualNullSafe(left @ BooleanTypeExpression(), right @ NumericTypeExpression()) =>
        EqualNullSafe(Cast(left, right.dataType), right)
      case EqualNullSafe(left @ NumericTypeExpression(), right @ BooleanTypeExpression()) =>
        EqualNullSafe(left, Cast(right, left.dataType))
    }
  }

  object DateTimeOperations extends TypeCoercionRule {
    override val transform: PartialFunction[Expression, Expression] = {
      // Skip nodes who's children have not been resolved yet.
      case e if !e.childrenResolved => e
      case d @ DateAdd(AnyTimestampTypeExpression(), _) =>
        d.copy(startDate = Cast(d.startDate, DateType))
      case d @ DateAdd(StringTypeExpression(), _) => d.copy(startDate = Cast(d.startDate, DateType))
      case d @ DateSub(AnyTimestampTypeExpression(), _) =>
        d.copy(startDate = Cast(d.startDate, DateType))
      case d @ DateSub(StringTypeExpression(), _) => d.copy(startDate = Cast(d.startDate, DateType))

      case s @ SubtractTimestamps(DateTypeExpression(), AnyTimestampTypeExpression(), _, _) =>
        s.copy(left = Cast(s.left, s.right.dataType))
      case s @ SubtractTimestamps(AnyTimestampTypeExpression(), DateTypeExpression(), _, _) =>
        s.copy(right = Cast(s.right, s.left.dataType))
      case s @ SubtractTimestamps(AnyTimestampTypeExpression(), AnyTimestampTypeExpression(), _, _)
        if s.left.dataType != s.right.dataType =>
        val newLeft = castIfNotSameType(s.left, TimestampNTZType)
        val newRight = castIfNotSameType(s.right, TimestampNTZType)
        s.copy(left = newLeft, right = newRight)

      case t @ TimeAdd(StringTypeExpression(), _, _) => t.copy(start = Cast(t.start, TimestampType))
    }
  }

}

trait TypeCoercionRule extends Rule[LogicalPlan] with Logging {
  /**
   * Applies any changes to [[AttributeReference]] data types that are made by the transform method
   * to instances higher in the query tree.
   */
  def apply(plan: LogicalPlan): LogicalPlan = {
    val typeCoercionFn = transform
    plan.transformUpWithBeforeAndAfterRuleOnChildren(!_.analyzed, ruleId) {
      case (beforeMapChildren, afterMapChildren) =>
        if (!afterMapChildren.childrenResolved) {
          afterMapChildren
        } else {
          // Only propagate types if the children have changed.
          val withPropagatedTypes = if (beforeMapChildren ne afterMapChildren) {
            propagateTypes(afterMapChildren)
          } else {
            beforeMapChildren
          }
          withPropagatedTypes.transformExpressionsUpWithPruning(
            AlwaysProcess.fn, ruleId)(typeCoercionFn)
        }
    }
  }

  def transform: PartialFunction[Expression, Expression]

  private def propagateTypes(plan: LogicalPlan): LogicalPlan = {
    // Check if the inputs have changed.
    val references = AttributeMap(plan.references.collect {
      case a if a.resolved => a -> a
    })
    def sameButDifferent(a: Attribute): Boolean = {
      references.get(a).exists(b => b.dataType != a.dataType || b.nullable != a.nullable)
    }
    val inputMap = AttributeMap(plan.inputSet.collect {
      case a if a.resolved && sameButDifferent(a) => a -> a
    })
    if (inputMap.isEmpty) {
      // Nothing changed.
      plan
    } else {
      // Update the references if the dataType/nullability has changed.
      plan transformExpressions {
        case a: AttributeReference =>
          inputMap.getOrElse(a, a)
      }
    }
  }
}<|MERGE_RESOLUTION|>--- conflicted
+++ resolved
@@ -1018,13 +1018,10 @@
       case (_: StringType, AnyTimestampType) => AnyTimestampType.defaultConcreteType
       case (_: StringType, BinaryType) => BinaryType
       // Cast any atomic type to string.
-<<<<<<< HEAD
-      case (any: AtomicType, st: StringType) if !any.isInstanceOf[StringType] => st
-=======
       case (any: AtomicType, StringType) if !any.isInstanceOf[StringType] => StringType
       case (any: AtomicType, st: StringTypeCollated)
         if !any.isInstanceOf[StringType] => st.defaultConcreteType
->>>>>>> 3a1609af
+
 
       // When we reach here, input type is not acceptable for any types in this type collection,
       // try to find the first one we can implicitly cast.
