--- conflicted
+++ resolved
@@ -187,40 +187,16 @@
       case (_: StringType, _: StringType) => None
       case (_: StringType, _: StringTypeCollated) => None
 
-<<<<<<< HEAD
-      // This type coercion system will allow implicit converting String type as other
-      // primitive types, in case of breaking too many existing Spark SQL queries.
-      case (_: StringType, a: AtomicType) =>
-        Some(a)
-
-      // If the target type is any Numeric type, convert the String type as Double type.
-      case (_: StringType, NumericType) =>
-        Some(DoubleType)
-
-      // If the target type is any Decimal type, convert the String type as the default
-      // Decimal type.
-      case (_: StringType, DecimalType) =>
-        Some(DecimalType.SYSTEM_DEFAULT)
-
-      // If the target type is any timestamp type, convert the String type as the default
-      // Timestamp type.
-      case (_: StringType, AnyTimestampType) =>
-        Some(AnyTimestampType.defaultConcreteType)
-
       case (DateType, AnyTimestampType) =>
         Some(AnyTimestampType.defaultConcreteType)
 
-      case (_, target: DataType) =>
-        if (Cast.canANSIStoreAssign(inType, target)) {
-          Some(target)
-=======
       // If a function expects integral type, fractional input is not allowed.
       case (_: FractionalType, IntegralType) => None
 
       // Ideally the implicit cast rule should be the same as `Cast.canANSIStoreAssign` so that it's
       // consistent with table insertion. To avoid breaking too many existing Spark SQL queries,
       // we make the system to allow implicitly converting String type as other primitive types.
-      case (StringType, a @ (_: AtomicType | NumericType | DecimalType | AnyTimestampType)) =>
+      case (_: StringType, a @ (_: AtomicType | NumericType | DecimalType | AnyTimestampType)) =>
         Some(a.defaultConcreteType)
 
       // When the target type is `TypeCollection`, there is another branch to find the
@@ -229,7 +205,6 @@
         val concreteType = target.defaultConcreteType
         if (Cast.canANSIStoreAssign(inType, concreteType)) {
           Some(concreteType)
->>>>>>> 25ecde94
         } else {
           None
         }
